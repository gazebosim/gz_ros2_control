--- conflicted
+++ resolved
@@ -695,11 +695,7 @@
     double position_error =
       position_mimic_joint - position_mimicked_joint * mimic_joint.multiplier;
 
-<<<<<<< HEAD
-        double velocity_sp = (-1.0) * position_error * this->dataPtr->update_rate;
-=======
     double velocity_sp = (-1.0) * position_error * (*this->dataPtr->update_rate);
->>>>>>> 492ed646
 
     auto vel =
       this->dataPtr->ecm->Component<sim::components::JointVelocityCmd>(
