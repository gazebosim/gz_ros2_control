// Copyright 2021 Open Source Robotics Foundation, Inc.
//
// Licensed under the Apache License, Version 2.0 (the "License");
// you may not use this file except in compliance with the License.
// You may obtain a copy of the License at
//
//     http://www.apache.org/licenses/LICENSE-2.0
//
// Unless required by applicable law or agreed to in writing, software
// distributed under the License is distributed on an "AS IS" BASIS,
// WITHOUT WARRANTIES OR CONDITIONS OF ANY KIND, either express or implied.
// See the License for the specific language governing permissions and
// limitations under the License.

#include <map>
#include <memory>
#include <string>
#include <utility>
#include <vector>

#include <ignition/gazebo/components/Joint.hh>
#include <ignition/gazebo/components/JointType.hh>
#include <ignition/gazebo/components/Name.hh>
#include <ignition/gazebo/components/ParentEntity.hh>
#include <ignition/gazebo/components/World.hh>
#include <ignition/gazebo/Model.hh>

#include <ignition/plugin/Register.hh>

#include <controller_manager/controller_manager.hpp>

#include <hardware_interface/resource_manager.hpp>
#include <hardware_interface/component_parser.hpp>
#include <hardware_interface/types/hardware_interface_type_values.hpp>

#include <pluginlib/class_loader.hpp>

#include <rclcpp/rclcpp.hpp>

#include "ign_ros2_control/ign_ros2_control_plugin.hpp"
#include "ign_ros2_control/ign_system.hpp"

namespace ign_ros2_control
{
//////////////////////////////////////////////////
class IgnitionROS2ControlPluginPrivate
{
public:
  /// \brief Get the URDF XML from the parameter server
  std::string getURDF() const;

  /// \brief Get a list of enabled, unique, 1-axis joints of the model. If no
  /// joint names are specified in the plugin configuration, all valid 1-axis
  /// joints are returned
  /// \param[in] _entity Entity of the model that the plugin is being
  /// configured for
  /// \param[in] _ecm Ignition Entity Component Manager
  /// \return List of entities containing all enabled joints
  std::map<std::string, ignition::gazebo::Entity> GetEnabledJoints(
    const ignition::gazebo::Entity & _entity,
    ignition::gazebo::EntityComponentManager & _ecm) const;

  /// \brief Entity ID for sensor within Gazebo.
  ignition::gazebo::Entity entity_;

  /// \brief Node Handles
  std::shared_ptr<rclcpp::Node> node_{nullptr};

  /// \brief Thread where the executor will spin
  std::thread thread_executor_spin_;

  /// \brief Flag to stop the executor thread when this plugin is exiting
  bool stop_{false};

  /// \brief Executor to spin the controller
  rclcpp::executors::MultiThreadedExecutor::SharedPtr executor_;

  /// \brief Timing
  rclcpp::Duration control_period_ = rclcpp::Duration(1, 0);

  /// \brief Interface loader
  std::shared_ptr<pluginlib::ClassLoader<
      ign_ros2_control::IgnitionSystemInterface>>
  robot_hw_sim_loader_{nullptr};

  /// \brief Controller manager
  std::shared_ptr<controller_manager::ControllerManager>
  controller_manager_{nullptr};

  /// \brief String with the robot description param_name
  // TODO(ahcorde): Add param in plugin tag
  std::string robot_description_ = "robot_description";

  /// \brief String with the name of the node that contains the robot_description
  // TODO(ahcorde): Add param in plugin tag
  std::string robot_description_node_ = "robot_state_publisher";

  /// \brief Last time the update method was called
  rclcpp::Time last_update_sim_time_ros_ =
    rclcpp::Time((int64_t)0, RCL_ROS_TIME);

  /// \brief ECM pointer
  ignition::gazebo::EntityComponentManager * ecm{nullptr};

  /// \brief controller update rate
  int update_rate;
};

//////////////////////////////////////////////////
std::map<std::string, ignition::gazebo::Entity>
IgnitionROS2ControlPluginPrivate::GetEnabledJoints(
  const ignition::gazebo::Entity & _entity,
  ignition::gazebo::EntityComponentManager & _ecm) const
{
  std::map<std::string, ignition::gazebo::Entity> output;

  std::vector<std::string> enabledJoints;

  // Get all available joints
  auto jointEntities = _ecm.ChildrenByComponents(_entity, ignition::gazebo::components::Joint());

  // Iterate over all joints and verify whether they can be enabled or not
  for (const auto & jointEntity : jointEntities) {
    const auto jointName = _ecm.Component<ignition::gazebo::components::Name>(
      jointEntity)->Data();

    // Make sure the joint type is supported, i.e. it has exactly one
    // actuated axis
    const auto * jointType = _ecm.Component<ignition::gazebo::components::JointType>(jointEntity);
    switch (jointType->Data()) {
      case sdf::JointType::PRISMATIC:
      case sdf::JointType::REVOLUTE:
      case sdf::JointType::CONTINUOUS:
      case sdf::JointType::GEARBOX:
        {
          // Supported joint type
          break;
        }
      case sdf::JointType::FIXED:
        {
          RCLCPP_INFO(
            node_->get_logger(),
            "[ign_ros2_control] Fixed joint [%s] (Entity=%lu)] is skipped",
            jointName.c_str(), jointEntity);
          continue;
        }
      case sdf::JointType::REVOLUTE2:
      case sdf::JointType::SCREW:
      case sdf::JointType::BALL:
      case sdf::JointType::UNIVERSAL:
        {
          RCLCPP_WARN(
            node_->get_logger(),
            "[ign_ros2_control] Joint [%s] (Entity=%lu)] is of unsupported type."
            " Only joints with a single axis are supported.",
            jointName.c_str(), jointEntity);
          continue;
        }
      default:
        {
          RCLCPP_WARN(
            node_->get_logger(),
            "[ign_ros2_control] Joint [%s] (Entity=%lu)] is of unknown type",
            jointName.c_str(), jointEntity);
          continue;
        }
    }
    output[jointName] = jointEntity;
  }

  return output;
}

//////////////////////////////////////////////////
std::string IgnitionROS2ControlPluginPrivate::getURDF() const
{
  std::string urdf_string;

  using namespace std::chrono_literals;
  auto parameters_client = std::make_shared<rclcpp::AsyncParametersClient>(
    node_, robot_description_node_);
  while (!parameters_client->wait_for_service(0.5s)) {
    if (!rclcpp::ok()) {
      RCLCPP_ERROR(
        node_->get_logger(), "Interrupted while waiting for %s service. Exiting.",
        robot_description_node_.c_str());
      return 0;
    }
    RCLCPP_ERROR(
      node_->get_logger(), "%s service not available, waiting again...",
      robot_description_node_.c_str());
  }

  RCLCPP_INFO(
    node_->get_logger(), "connected to service!! %s asking for %s",
    robot_description_node_.c_str(),
    this->robot_description_.c_str());

  // search and wait for robot_description on param server
  while (urdf_string.empty()) {
    RCLCPP_DEBUG(
      node_->get_logger(), "param_name %s",
      this->robot_description_.c_str());

    try {
      auto f = parameters_client->get_parameters({this->robot_description_});
      f.wait();
      std::vector<rclcpp::Parameter> values = f.get();
      urdf_string = values[0].as_string();
    } catch (const std::exception & e) {
      RCLCPP_ERROR(node_->get_logger(), "%s", e.what());
    }

    if (!urdf_string.empty()) {
      break;
    } else {
      RCLCPP_ERROR(
        node_->get_logger(), "ign_ros2_control plugin is waiting for model"
        " URDF in parameter [%s] on the ROS param server.",
        this->robot_description_.c_str());
    }
    usleep(100000);
  }
  RCLCPP_INFO(node_->get_logger(), "Received URDF from param server");

  return urdf_string;
}

//////////////////////////////////////////////////
IgnitionROS2ControlPlugin::IgnitionROS2ControlPlugin()
: dataPtr(std::make_unique<IgnitionROS2ControlPluginPrivate>())
{
}

//////////////////////////////////////////////////
IgnitionROS2ControlPlugin::~IgnitionROS2ControlPlugin()
{
  // Stop controller manager thread
  this->dataPtr->stop_ = true;
  this->dataPtr->executor_->remove_node(this->dataPtr->controller_manager_);
  this->dataPtr->executor_->cancel();
  this->dataPtr->thread_executor_spin_.join();
}

//////////////////////////////////////////////////
void IgnitionROS2ControlPlugin::Configure(
  const ignition::gazebo::Entity & _entity,
  const std::shared_ptr<const sdf::Element> & _sdf,
  ignition::gazebo::EntityComponentManager & _ecm,
  ignition::gazebo::EventManager &)
{
  // Make sure the controller is attached to a valid model
  const auto model = ignition::gazebo::Model(_entity);
  if (!model.Valid(_ecm)) {
    RCLCPP_ERROR(
      this->dataPtr->node_->get_logger(),
      "[Ignition ROS 2 Control] Failed to initialize because [%s] (Entity=%lu)] is not a model."
      "Please make sure that Ignition ROS 2 Control is attached to a valid model.",
      model.Name(_ecm).c_str(), _entity);
    return;
  }

  // Get params from SDF
  std::string paramFileName = _sdf->Get<std::string>("parameters");

  if (paramFileName.empty()) {
    RCLCPP_ERROR(
      this->dataPtr->node_->get_logger(),
      "Ignition ros2 control found an empty parameters file. Failed to initialize.");
    return;
  }

  std::vector<std::string> arguments = {"--ros-args"};

  auto sdfPtr = const_cast<sdf::Element *>(_sdf.get());

  sdf::ElementPtr argument_sdf = sdfPtr->GetElement("parameters");
  while (argument_sdf) {
    std::string argument = argument_sdf->Get<std::string>();
    arguments.push_back(RCL_PARAM_FILE_FLAG);
    arguments.push_back(argument);
    argument_sdf = argument_sdf->GetNextElement("parameters");
  }

  // Get controller manager node name
  std::string controllerManagerNodeName{"controller_manager"};

  std::string controllerManagerPrefixNodeName =
    _sdf->Get<std::string>("controller_manager_prefix_node_name");
  if (!controllerManagerPrefixNodeName.empty()) {
    controllerManagerNodeName = controllerManagerPrefixNodeName + "_" + controllerManagerNodeName;
  }

<<<<<<< HEAD
  std::vector<std::string> arguments = {"--ros-args", "--params-file", paramFileName,
                                        "--ros-args", "-p", "use_sim_time:=false"};
  auto sdfPtr = const_cast<sdf::Element *>(_sdf.get());

=======
>>>>>>> b296ff2f
  if (sdfPtr->HasElement("ros")) {
    sdf::ElementPtr sdfRos = sdfPtr->GetElement("ros");

    // Set namespace if tag is present
    if (sdfRos->HasElement("namespace")) {
      std::string ns = sdfRos->GetElement("namespace")->Get<std::string>();
      // prevent exception: namespace must be absolute, it must lead with a '/'
      if (ns.empty() || ns[0] != '/') {
        ns = '/' + ns;
      }
      std::string ns_arg = std::string("__ns:=") + ns;
      arguments.push_back(RCL_REMAP_FLAG);
      arguments.push_back(ns_arg);
    }

    // Get list of remapping rules from SDF
    if (sdfRos->HasElement("remapping")) {
      sdf::ElementPtr argument_sdf = sdfRos->GetElement("remapping");

      arguments.push_back(RCL_ROS_ARGS_FLAG);
      while (argument_sdf) {
        std::string argument = argument_sdf->Get<std::string>();
        arguments.push_back(RCL_REMAP_FLAG);
        arguments.push_back(argument);
        argument_sdf = argument_sdf->GetNextElement("remapping");
      }
    }
  }

  std::vector<const char *> argv;
  for (const auto & arg : arguments) {
    argv.push_back(reinterpret_cast<const char *>(arg.data()));
  }

  if (!rclcpp::ok()) {
    rclcpp::init(static_cast<int>(argv.size()), argv.data());
    std::string node_name = "ignition_ros_control";
    if (!controllerManagerPrefixNodeName.empty()) {
      node_name = controllerManagerPrefixNodeName + "_" + node_name;
    }
    this->dataPtr->node_ = rclcpp::Node::make_shared(node_name);
  }
  this->dataPtr->executor_ = std::make_shared<rclcpp::executors::MultiThreadedExecutor>();
  this->dataPtr->executor_->add_node(this->dataPtr->node_);
  this->dataPtr->stop_ = false;
  auto spin = [this]()
    {
      while (rclcpp::ok() && !this->dataPtr->stop_) {
        this->dataPtr->executor_->spin_once();
      }
    };
  this->dataPtr->thread_executor_spin_ = std::thread(spin);

  RCLCPP_DEBUG_STREAM(
    this->dataPtr->node_->get_logger(), "[Ignition ROS 2 Control] Setting up controller for [" <<
      model.Name(_ecm) << "] (Entity=" << _entity << ")].");

  // Get list of enabled joints
  auto enabledJoints = this->dataPtr->GetEnabledJoints(
    _entity,
    _ecm);

  if (enabledJoints.size() == 0) {
    RCLCPP_DEBUG_STREAM(
      this->dataPtr->node_->get_logger(),
      "[Ignition ROS 2 Control] There are no available Joints.");
    return;
  }

  // Read urdf from ros parameter server then
  // setup actuators and mechanism control node.
  // This call will block if ROS is not properly initialized.
  std::string urdf_string;
  std::vector<hardware_interface::HardwareInfo> control_hardware_info;
  try {
    urdf_string = this->dataPtr->getURDF();
    control_hardware_info = hardware_interface::parse_control_resources_from_urdf(urdf_string);
  } catch (const std::runtime_error & ex) {
    RCLCPP_ERROR_STREAM(
      this->dataPtr->node_->get_logger(),
      "Error parsing URDF in ign_ros2_control plugin, plugin not active : " << ex.what());
    return;
  }

  std::unique_ptr<hardware_interface::ResourceManager> resource_manager_ =
    std::make_unique<hardware_interface::ResourceManager>();

  try {
    this->dataPtr->robot_hw_sim_loader_.reset(
      new pluginlib::ClassLoader<ign_ros2_control::IgnitionSystemInterface>(
        "ign_ros2_control",
        "ign_ros2_control::IgnitionSystemInterface"));
  } catch (pluginlib::LibraryLoadException & ex) {
    RCLCPP_ERROR(
      this->dataPtr->node_->get_logger(), "Failed to create robot simulation interface loader: %s ",
      ex.what());
    return;
  }

  for (unsigned int i = 0; i < control_hardware_info.size(); ++i) {
    std::string robot_hw_sim_type_str_ = control_hardware_info[i].hardware_class_type;
    auto ignitionSystem = std::unique_ptr<ign_ros2_control::IgnitionSystemInterface>(
      this->dataPtr->robot_hw_sim_loader_->createUnmanagedInstance(robot_hw_sim_type_str_));

    if (!ignitionSystem->initSim(
        this->dataPtr->node_,
        enabledJoints,
        control_hardware_info[i],
        _ecm,
        this->dataPtr->update_rate))
    {
      RCLCPP_FATAL(
        this->dataPtr->node_->get_logger(), "Could not initialize robot simulation interface");
      return;
    }

    resource_manager_->import_component(std::move(ignitionSystem), control_hardware_info[i]);

    rclcpp_lifecycle::State state(
      lifecycle_msgs::msg::State::PRIMARY_STATE_ACTIVE,
      hardware_interface::lifecycle_state_names::ACTIVE);
    resource_manager_->set_component_state(control_hardware_info[i].name, state);
  }

  // Create the controller manager
  RCLCPP_INFO(this->dataPtr->node_->get_logger(), "Loading controller_manager");
  this->dataPtr->controller_manager_.reset(
    new controller_manager::ControllerManager(
      std::move(resource_manager_),
      this->dataPtr->executor_,
      controllerManagerNodeName));
  this->dataPtr->executor_->add_node(this->dataPtr->controller_manager_);

  if (!this->dataPtr->controller_manager_->has_parameter("update_rate")) {
    RCLCPP_ERROR_STREAM(
      this->dataPtr->node_->get_logger(),
      "controller manager doesn't have an update_rate parameter");
    return;
  }

  this->dataPtr->update_rate =
    this->dataPtr->controller_manager_->get_parameter("update_rate").as_int();
  this->dataPtr->control_period_ = rclcpp::Duration(
    std::chrono::duration_cast<std::chrono::nanoseconds>(
      std::chrono::duration<double>(1.0 / static_cast<double>(this->dataPtr->update_rate))));

  // Force setting of use_sime_time parameter
  this->dataPtr->controller_manager_->set_parameter(
    rclcpp::Parameter("use_sim_time", rclcpp::ParameterValue(true)));

  this->dataPtr->entity_ = _entity;
}

//////////////////////////////////////////////////
void IgnitionROS2ControlPlugin::PreUpdate(
  const ignition::gazebo::UpdateInfo & _info,
  ignition::gazebo::EntityComponentManager & /*_ecm*/)
{
  static bool warned{false};
  if (!warned) {
    rclcpp::Duration gazebo_period(_info.dt);

    // Check the period against the simulation period
    if (this->dataPtr->control_period_ < _info.dt) {
      RCLCPP_ERROR_STREAM(
        this->dataPtr->node_->get_logger(),
        "Desired controller update period (" << this->dataPtr->control_period_.seconds() <<
          " s) is faster than the gazebo simulation period (" <<
          gazebo_period.seconds() << " s).");
    } else if (this->dataPtr->control_period_ > gazebo_period) {
      RCLCPP_WARN_STREAM(
        this->dataPtr->node_->get_logger(),
        " Desired controller update period (" << this->dataPtr->control_period_.seconds() <<
          " s) is slower than the gazebo simulation period (" <<
          gazebo_period.seconds() << " s).");
    }
    warned = true;
  }

  rclcpp::Time sim_time_ros(std::chrono::duration_cast<std::chrono::nanoseconds>(
      _info.simTime).count(), RCL_ROS_TIME);
  rclcpp::Duration sim_period = sim_time_ros - this->dataPtr->last_update_sim_time_ros_;
  // Always set commands on joints, otherwise at low control frequencies the joints tremble
  // as they are updated at a fraction of gazebo sim time
  this->dataPtr->controller_manager_->write(sim_time_ros, sim_period);
}

//////////////////////////////////////////////////
void IgnitionROS2ControlPlugin::PostUpdate(
  const ignition::gazebo::UpdateInfo & _info,
  const ignition::gazebo::EntityComponentManager & /*_ecm*/)
{
  // Get the simulation time and period
  rclcpp::Time sim_time_ros(std::chrono::duration_cast<std::chrono::nanoseconds>(
      _info.simTime).count(), RCL_ROS_TIME);
  rclcpp::Duration sim_period = sim_time_ros - this->dataPtr->last_update_sim_time_ros_;

  if (sim_period >= this->dataPtr->control_period_) {
    this->dataPtr->last_update_sim_time_ros_ = sim_time_ros;
    auto ign_controller_manager =
      std::dynamic_pointer_cast<ign_ros2_control::IgnitionSystemInterface>(
      this->dataPtr->controller_manager_);
    this->dataPtr->controller_manager_->read(sim_time_ros, sim_period);
    this->dataPtr->controller_manager_->update(sim_time_ros, sim_period);
  }
}
}  // namespace ign_ros2_control

IGNITION_ADD_PLUGIN(
  ign_ros2_control::IgnitionROS2ControlPlugin,
  ignition::gazebo::System,
  ign_ros2_control::IgnitionROS2ControlPlugin::ISystemConfigure,
  ign_ros2_control::IgnitionROS2ControlPlugin::ISystemPreUpdate,
  ign_ros2_control::IgnitionROS2ControlPlugin::ISystemPostUpdate)<|MERGE_RESOLUTION|>--- conflicted
+++ resolved
@@ -291,13 +291,6 @@
     controllerManagerNodeName = controllerManagerPrefixNodeName + "_" + controllerManagerNodeName;
   }
 
-<<<<<<< HEAD
-  std::vector<std::string> arguments = {"--ros-args", "--params-file", paramFileName,
-                                        "--ros-args", "-p", "use_sim_time:=false"};
-  auto sdfPtr = const_cast<sdf::Element *>(_sdf.get());
-
-=======
->>>>>>> b296ff2f
   if (sdfPtr->HasElement("ros")) {
     sdf::ElementPtr sdfRos = sdfPtr->GetElement("ros");
 
