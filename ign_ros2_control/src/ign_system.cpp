--- conflicted
+++ resolved
@@ -29,10 +29,7 @@
 #include <ignition/gazebo/components/JointForce.hh>
 #include <ignition/gazebo/components/JointForceCmd.hh>
 #include <ignition/gazebo/components/JointPosition.hh>
-<<<<<<< HEAD
 #include <ignition/gazebo/components/Joint.hh>
-=======
->>>>>>> ad76ddcc
 #include <ignition/gazebo/components/JointPositionReset.hh>
 #include <ignition/gazebo/components/JointVelocity.hh>
 #include <ignition/gazebo/components/JointVelocityReset.hh>
@@ -669,15 +666,10 @@
       double error = this->dataPtr->joints_[i].joint_position_cmd -
         this->dataPtr->joints_[i].joint_position;
 
-<<<<<<< HEAD
       // Calculate target velocity
       double maxVel = this->dataPtr->ecm->Component<ignition::gazebo::components::JointAxis>(
         this->dataPtr->joints_[i].sim_joint)->Data().MaxVelocity();
       double targetVel = std::clamp(error * (*this->dataPtr->update_rate), -1.0 * maxVel, maxVel);
-=======
-      // Calculate target velcity
-      double target_vel = -this->dataPtr->position_proportional_gain_ * error;
->>>>>>> ad76ddcc
 
       auto vel =
         this->dataPtr->ecm->Component<ignition::gazebo::components::JointVelocityReset>(
@@ -686,11 +678,7 @@
       if (vel == nullptr) {
         this->dataPtr->ecm->CreateComponent(
           this->dataPtr->joints_[i].sim_joint,
-<<<<<<< HEAD
           ignition::gazebo::components::JointVelocityReset({targetVel}));
-=======
-          ignition::gazebo::components::JointVelocityCmd({target_vel}));
->>>>>>> ad76ddcc
       } else if (!vel->Data().empty()) {
         vel->Data()[0] = target_vel;
       }
