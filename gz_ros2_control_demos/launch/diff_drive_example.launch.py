--- conflicted
+++ resolved
@@ -80,10 +80,7 @@
             robot_controllers,
             ],
     )
-
-<<<<<<< HEAD
-    ld = LaunchDescription([
-=======
+ 
     # Bridge
     bridge = Node(
         package='ros_gz_bridge',
@@ -92,8 +89,7 @@
         output='screen'
     )
 
-    return LaunchDescription([
->>>>>>> e9b01a98
+    ld = LaunchDescription([
         # Launch gazebo environment
         IncludeLaunchDescription(
             PythonLaunchDescriptionSource(
@@ -113,11 +109,7 @@
                 on_exit=[diff_drive_base_controller_spawner],
             )
         ),
-<<<<<<< HEAD
-=======
         bridge,
-        node_robot_state_publisher,
->>>>>>> e9b01a98
         gz_spawn_entity,
         # Launch Arguments
         DeclareLaunchArgument(
